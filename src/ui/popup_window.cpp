// ASEPRITE gui library
// Copyright (C) 2001-2012  David Capello
//
// This source file is distributed under a BSD-like license, please
// read LICENSE.txt for more information.

#include "config.h"

#include <allegro.h>

#include "gfx/size.h"
#include "ui/graphics.h"
#include "ui/gui.h"
#include "ui/intern.h"
#include "ui/preferred_size_event.h"
#include "ui/theme.h"

using namespace gfx;

namespace ui {

PopupWindow::PopupWindow(const char* text, bool close_on_buttonpressed)
  : Window(false, text)
{
  m_close_on_buttonpressed = close_on_buttonpressed;
  m_filtering = false;

  setSizeable(false);
  setMoveable(false);
  setWantFocus(false);
  setAlign(JI_LEFT | JI_TOP);

  removeDecorativeWidgets();

  initTheme();
  jwidget_noborders(this);
}

PopupWindow::~PopupWindow()
{
  stopFilteringMessages();
}

/**
 * @param region The new hot-region. This pointer is holded by the @a widget.
 * So you cannot destroy it after calling this routine.
 */
void PopupWindow::setHotRegion(const gfx::Region& region)
{
  startFilteringMessages();

  m_hotRegion = region;
}

void PopupWindow::makeFloating()
{
  stopFilteringMessages();
  setMoveable(true);
}

void PopupWindow::makeFixed()
{
  startFilteringMessages();
  setMoveable(false);
}

bool PopupWindow::onProcessMessage(Message* msg)
{
  switch (msg->type) {

    case JM_CLOSE:
      stopFilteringMessages();
      break;

    case JM_MOUSELEAVE:
<<<<<<< HEAD
      if (m_hotRegion.isEmpty() && !is_moveable())
=======
      if (m_hot_region == NULL && !isMoveable())
>>>>>>> c5cf5883
        closeWindow(NULL);
      break;

    case JM_KEYPRESSED:
      if (m_filtering) {
        if (msg->key.scancode == KEY_ESC ||
            msg->key.scancode == KEY_ENTER ||
            msg->key.scancode == KEY_ENTER_PAD) {
          closeWindow(NULL);
        }

        // If we are filtering messages we don't propagate key-events
        // to other widgets. As we're a popup window and we're
        // filtering messages, the user shouldn't be able to start
        // other actions pressing keyboard shortcuts.
        return false;
      }
      break;

    case JM_BUTTONPRESSED:
      // If the user click outside the window, we have to close the
      // tooltip window.
      if (m_filtering) {
        Widget* picked = this->pick(msg->mouse.x, msg->mouse.y);
        if (!picked || picked->getRoot() != this) {
          closeWindow(NULL);
        }
      }

      // This is used when the user click inside a small text tooltip.
      if (m_close_on_buttonpressed)
        closeWindow(NULL);
      break;

    case JM_MOTION:
<<<<<<< HEAD
      if (!is_moveable() &&
          !m_hotRegion.isEmpty() &&
=======
      if (!isMoveable() &&
          m_hot_region != NULL &&
>>>>>>> c5cf5883
          getManager()->getCapture() == NULL) {
        // If the mouse is outside the hot-region we have to close the
        // window.
        if (!m_hotRegion.contains(Point(msg->mouse.x, msg->mouse.y)))
          closeWindow(NULL);
      }
      break;

  }

  return Window::onProcessMessage(msg);
}

void PopupWindow::onPreferredSize(PreferredSizeEvent& ev)
{
  ScreenGraphics g;
  g.setFont(getFont());
  Size resultSize(0, 0);

  if (hasText())
    resultSize = g.fitString(getText(),
                             (getClientBounds() - getBorder()).w,
                             getAlign());

  resultSize.w += border_width.l + border_width.r;
  resultSize.h += border_width.t + border_width.b;

  if (!getChildren().empty()) {
    Size maxSize(0, 0);
    Size reqSize;

    UI_FOREACH_WIDGET(getChildren(), it) {
      Widget* child = *it;

      reqSize = child->getPreferredSize();

      maxSize.w = MAX(maxSize.w, reqSize.w);
      maxSize.h = MAX(maxSize.h, reqSize.h);
    }

    resultSize.w = MAX(resultSize.w, border_width.l + maxSize.w + border_width.r);
    resultSize.h += maxSize.h;
  }

  ev.setPreferredSize(resultSize);
}

void PopupWindow::onPaint(PaintEvent& ev)
{
  getTheme()->paintPopupWindow(ev);
}

void PopupWindow::onInitTheme(InitThemeEvent& ev)
{
  Widget::onInitTheme(ev);

  this->border_width.l = 3 * jguiscale();
  this->border_width.t = 3 * jguiscale();
  this->border_width.r = 3 * jguiscale();
  this->border_width.b = 3 * jguiscale();
}

void PopupWindow::startFilteringMessages()
{
  if (!m_filtering) {
    m_filtering = true;

    Manager* manager = Manager::getDefault();
    manager->addMessageFilter(JM_MOTION, this);
    manager->addMessageFilter(JM_BUTTONPRESSED, this);
    manager->addMessageFilter(JM_KEYPRESSED, this);
  }
}

void PopupWindow::stopFilteringMessages()
{
  if (m_filtering) {
    m_filtering = false;

    Manager* manager = Manager::getDefault();
    manager->removeMessageFilter(JM_MOTION, this);
    manager->removeMessageFilter(JM_BUTTONPRESSED, this);
    manager->removeMessageFilter(JM_KEYPRESSED, this);
  }
}

} // namespace ui<|MERGE_RESOLUTION|>--- conflicted
+++ resolved
@@ -73,11 +73,7 @@
       break;
 
     case JM_MOUSELEAVE:
-<<<<<<< HEAD
-      if (m_hotRegion.isEmpty() && !is_moveable())
-=======
-      if (m_hot_region == NULL && !isMoveable())
->>>>>>> c5cf5883
+      if (m_hotRegion.isEmpty() && !isMoveable())
         closeWindow(NULL);
       break;
 
@@ -113,13 +109,8 @@
       break;
 
     case JM_MOTION:
-<<<<<<< HEAD
-      if (!is_moveable() &&
+      if (!isMoveable() &&
           !m_hotRegion.isEmpty() &&
-=======
-      if (!isMoveable() &&
-          m_hot_region != NULL &&
->>>>>>> c5cf5883
           getManager()->getCapture() == NULL) {
         // If the mouse is outside the hot-region we have to close the
         // window.
