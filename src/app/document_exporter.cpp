--- conflicted
+++ resolved
@@ -296,14 +296,8 @@
 
       Sample sample(doc, sprite, layer, frame, filename);
 
-<<<<<<< HEAD
-      if (m_ignoreEmptyCels) {
+      if (m_ignoreEmptyCels || m_trimCels) {
         if (layer && layer->isImage() && !layer->cel(frame)) {
-=======
-      if (m_ignoreEmptyCels || m_trimCels) {
-        if (layer && layer->isImage() &&
-            !static_cast<LayerImage*>(layer)->getCel(frame)) {
->>>>>>> 9546c0a5
           // Empty cel this sample completely
           continue;
         }
@@ -319,7 +313,7 @@
         renderSample(sample, sampleRender);
 
         gfx::Rect frameBounds;
-        raster::color_t refColor;
+        doc::color_t refColor;
 
         if (m_trimCels)
           refColor = get_pixel(sampleRender, 0, 0);
@@ -453,38 +447,19 @@
      << "}\n";
 }
 
-<<<<<<< HEAD
-void DocumentExporter::renderSample(const Sample& sample, doc::Image* dst, int x, int y)
+void DocumentExporter::renderSample(const Sample& sample, doc::Image* dst)
 {
   render::Render render;
+  gfx::Clip clip(
+    sample.inTextureBounds().x,
+    sample.inTextureBounds().y, sample.trimmedBounds());
 
   if (sample.layer()) {
-    render.renderLayer(dst, sample.layer(), sample.frame(),
-      gfx::Clip(x, y, sample.sprite()->bounds()));
+    render.renderLayer(dst, sample.layer(), sample.frame(), clip);
   }
   else {
-    render.renderSprite(dst, sample.sprite(), sample.frame(),
-      gfx::Clip(x, y, sample.sprite()->bounds()));
-=======
-void DocumentExporter::renderSample(const Sample& sample, raster::Image* dst)
-{
-  gfx::Rect trimmed = sample.trimmedBounds();
-  base::UniquePtr<Image> tmp(
-    Image::create(sample.sprite()->pixelFormat(),
-      trimmed.w, trimmed.h,
-      m_sampleRenderBuf));
-
-  if (sample.layer()) {
-    layer_render(sample.layer(), tmp, -trimmed.x, -trimmed.y, sample.frame());
-  }
-  else {
-    sample.sprite()->render(tmp, -trimmed.x, -trimmed.y, sample.frame());
->>>>>>> 9546c0a5
-  }
-
-  copy_image(dst, tmp,
-    sample.inTextureBounds().x,
-    sample.inTextureBounds().y);
+    render.renderSprite(dst, sample.sprite(), sample.frame(), clip);
+  }
 }
 
 } // namespace app