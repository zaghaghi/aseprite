--- conflicted
+++ resolved
@@ -1,29 +1,9 @@
-<<<<<<< HEAD
 // Aseprite
 // Copyright (C) 2001-2015  David Capello
 //
 // This program is free software; you can redistribute it and/or modify
 // it under the terms of the GNU General Public License version 2 as
 // published by the Free Software Foundation.
-=======
-/* Aseprite
- * Copyright (C) 2001-2015  David Capello
- *
- * This program is free software; you can redistribute it and/or modify
- * it under the terms of the GNU General Public License as published by
- * the Free Software Foundation; either version 2 of the License, or
- * (at your option) any later version.
- *
- * This program is distributed in the hope that it will be useful,
- * but WITHOUT ANY WARRANTY; without even the implied warranty of
- * MERCHANTABILITY or FITNESS FOR A PARTICULAR PURPOSE.  See the
- * GNU General Public License for more details.
- *
- * You should have received a copy of the GNU General Public License
- * along with this program; if not, write to the Free Software
- * Foundation, Inc., 59 Temple Place, Suite 330, Boston, MA  02111-1307  USA
- */
->>>>>>> 02ad6b9b
 
 #ifdef HAVE_CONFIG_H
 #include "config.h"
@@ -62,27 +42,16 @@
 }
 
 PixelsMovement::PixelsMovement(Context* context,
-<<<<<<< HEAD
-  Document* document, Sprite* sprite, Layer* layer,
+  DocumentLocation location,
   const Image* moveThis, const gfx::Point& initialPos, int opacity,
-  const char* operationName)
-  : m_reader(context)
-  , m_document(document)
-  , m_sprite(sprite)
-  , m_transaction(context, operationName)
-  , m_setMaskCmd(nullptr)
-=======
-  DocumentLocation location,
-  const Image* moveThis, int initialX, int initialY, int opacity,
   const char* operationName)
   : m_reader(context)
   , m_location(location)
   , m_document(location.document())
   , m_sprite(location.sprite())
   , m_layer(location.layer())
-  , m_undoTransaction(context, operationName)
-  , m_firstDrop(true)
->>>>>>> 02ad6b9b
+  , m_transaction(context, operationName)
+  , m_setMaskCmd(nullptr)
   , m_isDragging(false)
   , m_adjustPivot(false)
   , m_handle(NoHandle)
@@ -472,14 +441,9 @@
     {
       // Expand the canvas to paste the image in the fully visible
       // portion of sprite.
-<<<<<<< HEAD
-      ExpandCelCanvas expand(writer.context(),
+      ExpandCelCanvas expand(m_location,
         TiledMode::NONE, m_transaction,
         ExpandCelCanvas::None);
-=======
-      ExpandCelCanvas expandCelCanvas(m_location,
-        TILED_NONE, m_undoTransaction);
->>>>>>> 02ad6b9b
 
       // TODO can we reduce this region?
       gfx::Region modifiedRegion(expand.getDestCanvas()->bounds());
