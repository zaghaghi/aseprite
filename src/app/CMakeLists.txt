--- conflicted
+++ resolved
@@ -330,11 +330,8 @@
   res/palettes_loader_delegate.cpp
   res/resources_loader.cpp
   resource_finder.cpp
-<<<<<<< HEAD
   restore_visible_layers.cpp
-=======
   rw_lock.cpp
->>>>>>> d6f2bec3
   script/app_object.cpp
   script/app_scripting.cpp
   script/console_object.cpp
