--- conflicted
+++ resolved
@@ -33,11 +33,7 @@
 public:
   BlenderHelper(const Image* src, const Palette* pal, BlendMode blendMode)
   {
-<<<<<<< HEAD
-    m_blend_func = SrcTraits::get_blender(blendMode);
-=======
     m_blendFunc = SrcTraits::get_blender(blendMode);
->>>>>>> 8ee743c9
     m_mask_color = src->maskColor();
   }
   inline typename DstTraits::pixel_t
@@ -59,11 +55,7 @@
 public:
   BlenderHelper(const Image* src, const Palette* pal, BlendMode blendMode)
   {
-<<<<<<< HEAD
-    m_blend_func = RgbTraits::get_blender(blendMode);
-=======
     m_blendFunc = RgbTraits::get_blender(blendMode);
->>>>>>> 8ee743c9
     m_mask_color = src->maskColor();
   }
   inline RgbTraits::pixel_t
@@ -84,21 +76,13 @@
 class BlenderHelper<RgbTraits, IndexedTraits> {
   const Palette* m_pal;
   BlendMode m_blendMode;
-<<<<<<< HEAD
-  BlendFunc m_blend_func;
-=======
   BlendFunc m_blendFunc;
->>>>>>> 8ee743c9
   color_t m_mask_color;
 public:
   BlenderHelper(const Image* src, const Palette* pal, BlendMode blendMode)
   {
     m_blendMode = blendMode;
-<<<<<<< HEAD
-    m_blend_func = RgbTraits::get_blender(blendMode);
-=======
     m_blendFunc = RgbTraits::get_blender(blendMode);
->>>>>>> 8ee743c9
     m_mask_color = src->maskColor();
     m_pal = pal;
   }
@@ -148,13 +132,6 @@
 };
 
 template<class DstTraits, class SrcTraits>
-<<<<<<< HEAD
-static void compose_scaled_image_zoom_in(
-  Image* dst, const Image* src, const Palette* pal,
-  gfx::Clip area,
-  int opacity, BlendMode blendMode,
-  const Projection& proj)
-=======
 void composite_image_without_scale(
   Image* dst,
   const Image* src,
@@ -162,16 +139,13 @@
   const gfx::Clip& _area,
   const int opacity,
   const BlendMode blendMode,
-  const Zoom& zoom)
->>>>>>> 8ee743c9
+  const Projection& proj)
 {
   ASSERT(dst);
   ASSERT(src);
   ASSERT(DstTraits::pixel_format == dst->pixelFormat());
   ASSERT(SrcTraits::pixel_format == src->pixelFormat());
 
-<<<<<<< HEAD
-=======
   BlenderHelper<DstTraits, SrcTraits> blender(src, pal, blendMode);
 
   gfx::Clip area = _area;
@@ -219,18 +193,14 @@
   const gfx::Clip& _area,
   const int opacity,
   const BlendMode blendMode,
-  const Zoom& zoom)
+  const Projection& proj)
 {
   ASSERT(dst);
   ASSERT(src);
   ASSERT(DstTraits::pixel_format == dst->pixelFormat());
   ASSERT(SrcTraits::pixel_format == src->pixelFormat());
 
-  BlenderHelper<DstTraits, SrcTraits> blender(src, pal, blendMode);
-  int px_x, px_y;
-
   gfx::Clip area = _area;
->>>>>>> 8ee743c9
   if (!area.clip(dst->width(), dst->height(),
                  proj.applyX(src->width()),
                  proj.applyY(src->height())))
@@ -352,33 +322,19 @@
 }
 
 template<class DstTraits, class SrcTraits>
-<<<<<<< HEAD
-static void compose_scaled_image_zoom_out(
-  Image* dst, const Image* src, const Palette* pal,
-  gfx::Clip area, int opacity, BlendMode blendMode,
-  const Projection& proj)
-=======
 void composite_image_scale_down(
   Image* dst, const Image* src, const Palette* pal,
   const gfx::Clip& _area,
   const int opacity,
   const BlendMode blendMode,
-  const Zoom& zoom)
->>>>>>> 8ee743c9
+  const Projection& proj)
 {
   ASSERT(dst);
   ASSERT(src);
   ASSERT(DstTraits::pixel_format == dst->pixelFormat());
   ASSERT(SrcTraits::pixel_format == src->pixelFormat());
 
-<<<<<<< HEAD
-=======
-  BlenderHelper<DstTraits, SrcTraits> blender(src, pal, blendMode);
-  int unbox_w = zoom.remove(1);
-  int unbox_h = zoom.remove(1);
-
   gfx::Clip area = _area;
->>>>>>> 8ee743c9
   if (!area.clip(dst->width(), dst->height(),
                  proj.applyX(src->width()),
                  proj.applyY(src->height())))
@@ -433,57 +389,43 @@
 }
 
 template<class DstTraits, class SrcTraits>
-<<<<<<< HEAD
-static void compose_scaled_image(
-  Image* dst, const Image* src, const Palette* pal,
-  const gfx::Clip& area,
-  int opacity,
-  BlendMode blendMode,
-  const Projection& proj)
-{
-  if (proj.zoom().scale() >= 1.0)
-    compose_scaled_image_zoom_in<DstTraits, SrcTraits>(dst, src, pal, area, opacity, blendMode, proj);
-  else
-    compose_scaled_image_zoom_out<DstTraits, SrcTraits>(dst, src, pal, area, opacity, blendMode, proj);
-=======
-CompositeImageFunc get_image_composition_impl(Zoom zoom)
-{
-  if (zoom.scale() == 1.0)
+CompositeImageFunc get_image_composition_impl(const Projection& proj)
+{
+  if (proj.zoom().scale() == 1.0)
     return composite_image_without_scale<DstTraits, SrcTraits>;
-  else if (zoom.scale() > 1.0)
+  else if (proj.zoom().scale() > 1.0)
     return composite_image_scale_up<DstTraits, SrcTraits>;
   else
     return composite_image_scale_down<DstTraits, SrcTraits>;
->>>>>>> 8ee743c9
-}
-
-CompositeImageFunc get_image_composition(PixelFormat dstFormat,
-                                         PixelFormat srcFormat,
-                                         const Zoom& zoom)
+}
+
+CompositeImageFunc get_image_composition(const PixelFormat dstFormat,
+                                         const PixelFormat srcFormat,
+                                         const Projection& proj)
 {
   switch (srcFormat) {
 
     case IMAGE_RGB:
       switch (dstFormat) {
-        case IMAGE_RGB:       return get_image_composition_impl<RgbTraits, RgbTraits>(zoom);
-        case IMAGE_GRAYSCALE: return get_image_composition_impl<GrayscaleTraits, RgbTraits>(zoom);
-        case IMAGE_INDEXED:   return get_image_composition_impl<IndexedTraits, RgbTraits>(zoom);
+        case IMAGE_RGB:       return get_image_composition_impl<RgbTraits, RgbTraits>(proj);
+        case IMAGE_GRAYSCALE: return get_image_composition_impl<GrayscaleTraits, RgbTraits>(proj);
+        case IMAGE_INDEXED:   return get_image_composition_impl<IndexedTraits, RgbTraits>(proj);
       }
       break;
 
     case IMAGE_GRAYSCALE:
       switch (dstFormat) {
-        case IMAGE_RGB:       return get_image_composition_impl<RgbTraits, GrayscaleTraits>(zoom);
-        case IMAGE_GRAYSCALE: return get_image_composition_impl<GrayscaleTraits, GrayscaleTraits>(zoom);
-        case IMAGE_INDEXED:   return get_image_composition_impl<IndexedTraits, GrayscaleTraits>(zoom);
+        case IMAGE_RGB:       return get_image_composition_impl<RgbTraits, GrayscaleTraits>(proj);
+        case IMAGE_GRAYSCALE: return get_image_composition_impl<GrayscaleTraits, GrayscaleTraits>(proj);
+        case IMAGE_INDEXED:   return get_image_composition_impl<IndexedTraits, GrayscaleTraits>(proj);
       }
       break;
 
     case IMAGE_INDEXED:
       switch (dstFormat) {
-        case IMAGE_RGB:       return get_image_composition_impl<RgbTraits, IndexedTraits>(zoom);
-        case IMAGE_GRAYSCALE: return get_image_composition_impl<GrayscaleTraits, IndexedTraits>(zoom);
-        case IMAGE_INDEXED:   return get_image_composition_impl<IndexedTraits, IndexedTraits>(zoom);
+        case IMAGE_RGB:       return get_image_composition_impl<RgbTraits, IndexedTraits>(proj);
+        case IMAGE_GRAYSCALE: return get_image_composition_impl<GrayscaleTraits, IndexedTraits>(proj);
+        case IMAGE_INDEXED:   return get_image_composition_impl<IndexedTraits, IndexedTraits>(proj);
       }
       break;
   }
@@ -617,20 +559,15 @@
   CompositeImageFunc compositeImage =
     get_image_composition(
       dstImage->pixelFormat(),
-      m_sprite->pixelFormat(), Zoom(1, 1));
+      m_sprite->pixelFormat(), m_proj);
   if (!compositeImage)
     return;
 
   m_globalOpacity = 255;
   renderLayer(
-<<<<<<< HEAD
-    layer, dstImage, area, frame,
-    scaled_func, true, true, blendMode);
-=======
     layer, dstImage, area,
-    frame, Zoom(1, 1), compositeImage,
+    frame, compositeImage,
     true, true, blendMode);
->>>>>>> 8ee743c9
 }
 
 void Render::renderSprite(
@@ -644,7 +581,7 @@
   CompositeImageFunc compositeImage =
     get_image_composition(
       dstImage->pixelFormat(),
-      m_sprite->pixelFormat(), zoom);
+      m_sprite->pixelFormat(), m_proj);
   if (!compositeImage)
     return;
 
@@ -690,43 +627,27 @@
   m_globalOpacity = 255;
   renderLayer(
     m_sprite->folder(), dstImage,
-<<<<<<< HEAD
-    area, frame, scaled_func,
-=======
-    area, frame, zoom, compositeImage,
->>>>>>> 8ee743c9
+    area, frame, compositeImage,
     true,
     false,
     BlendMode::UNSPECIFIED);
 
   // Draw onion skin behind the sprite.
   if (m_onionskin.position() == OnionskinPosition::BEHIND)
-<<<<<<< HEAD
-    renderOnionskin(dstImage, area, frame, scaled_func);
-=======
-    renderOnionskin(dstImage, area, frame, zoom, compositeImage);
->>>>>>> 8ee743c9
+    renderOnionskin(dstImage, area, frame, compositeImage);
 
   // Draw the transparent layers.
   m_globalOpacity = 255;
   renderLayer(
     m_sprite->folder(), dstImage,
-<<<<<<< HEAD
-    area, frame, scaled_func,
-=======
-    area, frame, zoom, compositeImage,
->>>>>>> 8ee743c9
+    area, frame, compositeImage,
     false,
     true,
     BlendMode::UNSPECIFIED);
 
   // Draw onion skin in front of the sprite.
   if (m_onionskin.position() == OnionskinPosition::INFRONT)
-<<<<<<< HEAD
-    renderOnionskin(dstImage, area, frame, scaled_func);
-=======
-    renderOnionskin(dstImage, area, frame, zoom, compositeImage);
->>>>>>> 8ee743c9
+    renderOnionskin(dstImage, area, frame, compositeImage);
 
   // Overlay preview image
   if (m_previewImage &&
@@ -747,13 +668,8 @@
 void Render::renderOnionskin(
   Image* dstImage,
   const gfx::Clip& area,
-<<<<<<< HEAD
-  frame_t frame,
-  RenderScaledImage scaled_func)
-=======
-  frame_t frame, Zoom zoom,
-  CompositeImageFunc compositeImage)
->>>>>>> 8ee743c9
+  const frame_t frame,
+  const CompositeImageFunc compositeImage)
 {
   // Onion-skin feature: Draw previous/next frames with different
   // opacity (<255)
@@ -800,11 +716,7 @@
 
         renderLayer(
           onionLayer, dstImage,
-<<<<<<< HEAD
-          area, frameIn, scaled_func,
-=======
-          area, frameIn, zoom, compositeImage,
->>>>>>> 8ee743c9
+          area, frameIn, compositeImage,
           // Render background only for "in-front" onion skinning and
           // when opacity is < 255
           (m_globalOpacity < 255 &&
@@ -861,56 +773,39 @@
   }
 }
 
-<<<<<<< HEAD
 void Render::renderImage(
-  Image* dst_image, const Image* src_image,
+  Image* dst_image,
+  const Image* src_image,
   const Palette* pal,
-  int x, int y,
-  int opacity, BlendMode blendMode)
-=======
-void Render::renderImage(Image* dst_image, const Image* src_image,
-                         const Palette* pal,
-                         int x, int y,
-                         Zoom zoom, int opacity, BlendMode blendMode)
->>>>>>> 8ee743c9
+  const int x,
+  const int y,
+  const int opacity,
+  const BlendMode blendMode)
 {
   CompositeImageFunc compositeImage = get_image_composition(
     dst_image->pixelFormat(),
-    src_image->pixelFormat(), zoom);
+    src_image->pixelFormat(), m_proj);
   if (!compositeImage)
     return;
 
-<<<<<<< HEAD
-  scaled_func(
+  compositeImage(
     dst_image, src_image, pal,
     gfx::Clip(x, y, 0, 0,
               m_proj.applyX(src_image->width()),
               m_proj.applyY(src_image->height())),
     opacity, blendMode,
     m_proj);
-=======
-  compositeImage(dst_image, src_image, pal,
-    gfx::Clip(x, y, 0, 0,
-      zoom.apply(src_image->width()),
-      zoom.apply(src_image->height())),
-    opacity, blendMode, zoom);
->>>>>>> 8ee743c9
 }
 
 void Render::renderLayer(
   const Layer* layer,
-  Image *image,
+  Image* image,
   const gfx::Clip& area,
-<<<<<<< HEAD
-  frame_t frame,
-  RenderScaledImage scaled_func,
-=======
-  frame_t frame, Zoom zoom,
-  CompositeImageFunc compositeImage,
->>>>>>> 8ee743c9
-  bool render_background,
-  bool render_transparent,
-  BlendMode blendMode)
+  const frame_t frame,
+  const CompositeImageFunc compositeImage,
+  const bool render_background,
+  const bool render_transparent,
+  const BlendMode blendMode)
 {
   // we can't read from this layer
   if (!layer->isVisible())
@@ -992,26 +887,16 @@
               renderCel(
                 image, src_image, pal,
                 cel, gfx::Clip(area.dst.x+rc.x-area.src.x,
-<<<<<<< HEAD
-                               area.dst.y+rc.y-area.src.y, rc), scaled_func,
+                               area.dst.y+rc.y-area.src.y, rc), compositeImage,
                 opacity, layerBlendMode);
-=======
-                               area.dst.y+rc.y-area.src.y, rc), compositeImage,
-                opacity, layerBlendMode, zoom);
->>>>>>> 8ee743c9
             }
           }
           // Draw the whole cel
           else {
             renderCel(
               image, src_image, pal,
-<<<<<<< HEAD
-              cel, area, scaled_func,
+              cel, area, compositeImage,
               opacity, layerBlendMode);
-=======
-              cel, area, compositeImage,
-              opacity, layerBlendMode, zoom);
->>>>>>> 8ee743c9
           }
         }
       }
@@ -1023,15 +908,10 @@
       LayerConstIterator end = static_cast<const LayerFolder*>(layer)->getLayerEnd();
 
       for (; it != end; ++it) {
-<<<<<<< HEAD
         renderLayer(
           *it, image,
           area, frame,
-          scaled_func,
-=======
-        renderLayer(*it, image,
-          area, frame, zoom, compositeImage,
->>>>>>> 8ee743c9
+          compositeImage,
           render_background,
           render_transparent,
           blendMode);
@@ -1064,13 +944,9 @@
   const Palette* pal,
   const Cel* cel,
   const gfx::Clip& area,
-<<<<<<< HEAD
-  RenderScaledImage scaled_func,
-  int opacity, BlendMode blendMode)
-=======
-  CompositeImageFunc compositeImage,
-  int opacity, BlendMode blendMode, Zoom zoom)
->>>>>>> 8ee743c9
+  const CompositeImageFunc compositeImage,
+  const int opacity,
+  const BlendMode blendMode)
 {
   renderImage(dst_image,
               cel_image,
@@ -1080,12 +956,7 @@
               area,
               compositeImage,
               opacity,
-<<<<<<< HEAD
               blendMode);
-=======
-              blendMode,
-              zoom);
->>>>>>> 8ee743c9
 }
 
 void Render::renderImage(
@@ -1095,13 +966,9 @@
   const int x,
   const int y,
   const gfx::Clip& area,
-<<<<<<< HEAD
-  RenderScaledImage scaled_func,
-  int opacity, BlendMode blendMode)
-=======
-  CompositeImageFunc compositeImage,
-  int opacity, BlendMode blendMode, Zoom zoom)
->>>>>>> 8ee743c9
+  const CompositeImageFunc compositeImage,
+  const int opacity,
+  const BlendMode blendMode)
 {
   int cel_x = m_proj.applyX(x);
   int cel_y = m_proj.applyY(y);
@@ -1116,8 +983,7 @@
   if (srcBounds.isEmpty())
     return;
 
-<<<<<<< HEAD
-  (*scaled_func)(
+  compositeImage(
     dst_image, cel_image, pal,
     gfx::Clip(
       area.dst.x + srcBounds.x - area.src.x,
@@ -1126,78 +992,23 @@
       srcBounds.y - cel_y,
       srcBounds.w,
       srcBounds.h),
-    opacity, blendMode,
+    opacity,
+    blendMode,
     m_proj);
-}
-
-// static
-Render::RenderScaledImage Render::getRenderScaledImageFunc(
-  PixelFormat dstFormat,
-  PixelFormat srcFormat)
-{
-  switch (srcFormat) {
-
-    case IMAGE_RGB:
-      switch (dstFormat) {
-        case IMAGE_RGB:       return compose_scaled_image<RgbTraits, RgbTraits>;
-        case IMAGE_GRAYSCALE: return compose_scaled_image<GrayscaleTraits, RgbTraits>;
-        case IMAGE_INDEXED:   return compose_scaled_image<IndexedTraits, RgbTraits>;
-      }
-      break;
-
-    case IMAGE_GRAYSCALE:
-      switch (dstFormat) {
-        case IMAGE_RGB:       return compose_scaled_image<RgbTraits, GrayscaleTraits>;
-        case IMAGE_GRAYSCALE: return compose_scaled_image<GrayscaleTraits, GrayscaleTraits>;
-        case IMAGE_INDEXED:   return compose_scaled_image<IndexedTraits, GrayscaleTraits>;
-      }
-      break;
-
-    case IMAGE_INDEXED:
-      switch (dstFormat) {
-        case IMAGE_RGB:       return compose_scaled_image<RgbTraits, IndexedTraits>;
-        case IMAGE_GRAYSCALE: return compose_scaled_image<GrayscaleTraits, IndexedTraits>;
-        case IMAGE_INDEXED:   return compose_scaled_image<IndexedTraits, IndexedTraits>;
-      }
-      break;
-  }
-
-  ASSERT(false && "Invalid pixel formats");
-  return NULL;
-=======
-  (*compositeImage)(dst_image, cel_image, pal,
-    gfx::Clip(
-      area.dst.x + src_bounds.x - area.src.x,
-      area.dst.y + src_bounds.y - area.src.y,
-      src_bounds.x - cel_x,
-      src_bounds.y - cel_y,
-      src_bounds.w,
-      src_bounds.h),
-    opacity, blendMode, zoom);
->>>>>>> 8ee743c9
 }
 
 void composite_image(Image* dst,
                      const Image* src,
                      const Palette* pal,
-<<<<<<< HEAD
-                     int x, int y,
-                     int opacity, BlendMode blendMode)
-=======
                      const int x,
                      const int y,
                      const int opacity,
                      const BlendMode blendMode)
->>>>>>> 8ee743c9
 {
   // As the background is not rendered in renderImage(), we don't need
   // to configure the Render instance's BgType.
   Render().renderImage(
-<<<<<<< HEAD
     dst, src, pal, x, y,
-=======
-    dst, src, pal, x, y, Zoom(1, 1),
->>>>>>> 8ee743c9
     opacity, blendMode);
 }
 
